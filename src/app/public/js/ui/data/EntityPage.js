define([
    "require",
    "dojo/_base/declare",
    "dojo/_base/lang",
    "dojo/promise/all",
    "dojo/topic",
    "dojo/Deferred",
    "../_include/_PageMixin",
    "../_include/_NotificationMixin",
    "../_include/widget/NavigationWidget",
    "../_include/widget/ConfirmDlgWidget",
    "./widget/EntityTabWidget",
    "../../persistence/Store",
    "../../persistence/Entity",
    "../../model/meta/Model",
    "../../locale/Dictionary",
    "dojo/text!./template/EntityPage.html"
], function (
    require,
    declare,
    lang,
    all,
    topic,
    Deferred,
    _Page,
    _Notification,
    NavigationWidget,
    ConfirmDlg,
    EntityTabWidget,
    Store,
    Entity,
    Model,
    Dict,
    template
) {
    return declare([_Page, _Notification], {

        templateString: lang.replace(template, Dict.tplTranslate),
        contextRequire: require,
        title: Dict.translate('Content'),

        baseRoute: "entity",
        types: appConfig.rootTypes,
        type: null,
        typeClass: null,
        oid: null, // object id of the object to edit
        isNew: false, // boolean weather the object exists or not

        sourceOid: null, // object id of the source object of a relation
                         // (ignored if isNew == false)
        relation: null, // the relation in which the object should be created
                        // related to sourceOid (ignored if isNew == false)
        entity: null, // entity to edit

        language: appConfig.defaultLanguage,
        isTranslation: false,
        original: null, // untranslated entity

        constructor: function(params) {
            this.type = this.request.getPathParam("type");
            this.typeClass = Model.getType(this.type);

            var idParam = this.request.getPathParam("id");
            this.oid = Model.getOid(this.type, idParam);
            this.isNew = Model.isDummyOid(this.oid);

            this.sourceOid = this.request.getQueryParam("oid");
            this.relation = this.request.getQueryParam("relation");

            this.language = this.request.getQueryParam("lang") || appConfig.defaultLanguage;
            this.isTranslation = this.language !== appConfig.defaultLanguage;
        },

        postCreate: function() {
            this.inherited(arguments);

            var id = Model.getIdFromOid(this.oid);

            if (!this.isNew) {
                this.setTitle(this.title+" - "+this.oid);

                // create widget when entity is loaded
                var loadPromises = [];
                var oid = Model.getOid(this.type, id);
                var store = Store.getStore(this.type, this.language);
                loadPromises.push(store.get(oid));
                if (this.isTranslation) {
                  // provide original entity for reference
                  var storeOrig = Store.getStore(this.type, appConfig.defaultLanguage);
                  loadPromises.push(storeOrig.get(oid));
                }
                all(loadPromises).then(lang.hitch(this, function(loadResults) {
                    // allow to watch for changes of the object data
                    this.entity = new Entity(loadResults[0]);
                    this.original = this.isTranslation ? loadResults[1] : {};
                    this.buildForm();
                    this.setTitle(this.title+" - "+this.typeClass.getDisplayValue(this.entity));
                }), lang.hitch(this, function(error) {
                    // error
                    this.showBackendError(error);
                }));
            }
            else {
                // create a new entity instance
                this.entity = new Entity({
                    oid: this.oid
                });
                this.entity.setDefaults();
                this.entity.setState("new");
                this.buildForm();
                this.setTitle(this.title+" - "+Dict.translate("New %0%",
                        [Dict.translate(this.type)]));
            }

            this.own(
                topic.subscribe("entity-datachange", lang.hitch(this, function(data) {
<<<<<<< HEAD
                    this.setTitle(this.title+" - "+this.typeClass.getDisplayValue(data.entity));
=======
                    this.setTitle(this.title+" - "+Entity.getDisplayValue(data.entity));
>>>>>>> 5c866305
                }))
            );
        },

        confirmLeave: function(url) {
            if (this.entity && this.entity.getState() === 'dirty') {
                var deferred = new Deferred();
                new ConfirmDlg({
                    title: Dict.translate("Confirm Leave Page"),
                    message: Dict.translate("'%0%' has unsaved changes. Leaving the page will discard these. Do you want to proceed?",
                        [this.typeClass.getDisplayValue(this.entity)]),
                    okCallback: lang.hitch(this, function(dlg) {
                        deferred.resolve(true);
                    }),
                    cancelCallback: lang.hitch(this, function(dlg) {
                        deferred.resolve(false);
                    })
                }).show();
                return deferred.promise;
            }
            return this.inherited(arguments);
        },

        buildForm: function() {
            require([this.typeClass.detailView || './widget/EntityFormWidget'], lang.hitch(this, function(View) {
                if (View instanceof Function) {
                    // create the tab panel
                    var panel = new View({
                        entity: this.entity,
                        original: this.original,
                        sourceOid: this.isNew ? this.sourceOid : undefined,
                        relation: this.isNew ? this.relation : undefined,
                        language: this.language,
                        page: this,
                        onCreated: lang.hitch(this, function(panel) {
                            // create the tab container
                            var tabs = new EntityTabWidget({
                                route: this.baseRoute,
                                types: this.types,
                                page: this,
                                selectedTab: {
                                    oid: this.oid
                                },
                                selectedPanel: panel
                            }, this.tabNode);
                        })
                    });
                }
                else {
                    // error
                    this.showNotification({
                        type: "error",
                        message: Dict.translate("Detail view class for type '%0%' not found.", [this.type])
                    });
                }
            }));
        }
    });
});<|MERGE_RESOLUTION|>--- conflicted
+++ resolved
@@ -42,7 +42,6 @@
         baseRoute: "entity",
         types: appConfig.rootTypes,
         type: null,
-        typeClass: null,
         oid: null, // object id of the object to edit
         isNew: false, // boolean weather the object exists or not
 
@@ -58,7 +57,6 @@
 
         constructor: function(params) {
             this.type = this.request.getPathParam("type");
-            this.typeClass = Model.getType(this.type);
 
             var idParam = this.request.getPathParam("id");
             this.oid = Model.getOid(this.type, idParam);
@@ -94,7 +92,7 @@
                     this.entity = new Entity(loadResults[0]);
                     this.original = this.isTranslation ? loadResults[1] : {};
                     this.buildForm();
-                    this.setTitle(this.title+" - "+this.typeClass.getDisplayValue(this.entity));
+                    this.setTitle(this.title+" - "+Entity.getDisplayValue(this.entity));
                 }), lang.hitch(this, function(error) {
                     // error
                     this.showBackendError(error);
@@ -114,11 +112,7 @@
 
             this.own(
                 topic.subscribe("entity-datachange", lang.hitch(this, function(data) {
-<<<<<<< HEAD
-                    this.setTitle(this.title+" - "+this.typeClass.getDisplayValue(data.entity));
-=======
                     this.setTitle(this.title+" - "+Entity.getDisplayValue(data.entity));
->>>>>>> 5c866305
                 }))
             );
         },
@@ -129,7 +123,7 @@
                 new ConfirmDlg({
                     title: Dict.translate("Confirm Leave Page"),
                     message: Dict.translate("'%0%' has unsaved changes. Leaving the page will discard these. Do you want to proceed?",
-                        [this.typeClass.getDisplayValue(this.entity)]),
+                        [Entity.getDisplayValue(this.entity)]),
                     okCallback: lang.hitch(this, function(dlg) {
                         deferred.resolve(true);
                     }),
@@ -143,7 +137,8 @@
         },
 
         buildForm: function() {
-            require([this.typeClass.detailView || './widget/EntityFormWidget'], lang.hitch(this, function(View) {
+            var typeClass = Model.getType(this.type);
+            require([typeClass.detailView || './widget/EntityFormWidget'], lang.hitch(this, function(View) {
                 if (View instanceof Function) {
                     // create the tab panel
                     var panel = new View({
