--- conflicted
+++ resolved
@@ -141,26 +141,16 @@
   }
 
   /**
-<<<<<<< HEAD
-   * Get the display value for a Node defined by the 'displayValues' property.
-   * If the 'displayValues' property is an array the items will be put together with ' '.
-=======
    * Get the display value for a PersistentObject defined by the 'displayValues' property.
    * If the 'displayValues' property is an array the items will be put together with ' - '.
->>>>>>> 6c209cef
    * If the 'displayValues' property is empty the function returns an empty string.
    * Example: 'name,text' shows the name of the Node together with the content of the text attribute
    * @param PersistentObject $object PersistentObject instance to display
    * @param string $language The language if values should be localized. Optional, default is Localization::getDefaultLanguage()
    * @return string
    */
-<<<<<<< HEAD
-  public static function getDisplayValue(Node $node, $language=null) {
-    return join(' ', array_values(self::getDisplayValues($node, $language)));
-=======
   public static function getDisplayValue(PersistentObject $object, string $language=null): string {
     return join(' - ', array_values(self::getDisplayValues($object, $language)));
->>>>>>> 6c209cef
   }
 
   /**
@@ -192,15 +182,12 @@
 
         // translate any list value
         $tmpDisplay = ValueListProvider::translateValue($tmpDisplay, $inputType, $language);
-<<<<<<< HEAD
-        if (strlen($tmpDisplay) > 0) {
-          $displayArray[$displayValueName] = $tmpDisplay;
-=======
         if (strlen($tmpDisplay) == 0) {
           // fallback to oid
           $tmpDisplay = $object->getOID();
->>>>>>> 6c209cef
         }
+
+        $displayArray[$displayValueName] = $tmpDisplay;
       }
     }
     return $displayArray;
