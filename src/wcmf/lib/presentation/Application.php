--- conflicted
+++ resolved
@@ -50,17 +50,10 @@
     if (self::$_logger->isDebugEnabled()) {
       $timeDiff = microtime(true)-$this->_startTime;
       $memory = number_format(memory_get_peak_usage()/(1024*1024), 2);
-<<<<<<< HEAD
       $msg = "Time[".round($timeDiff, 2)."s] Memory[".$memory."mb]";
       if ($this->_request != null) {
         $msg .= " Request[".$this->_request->getSender()."?".
                 $this->_request->getContext()."?".$this->_request->getAction()."]";
-=======
-      $msg = ": Time[".round($timeDiff, 2)."s] Memory[".$memory."mb]";
-      if ($this->_initialRequest != null) {
-        $msg .= " Request[".$this->_initialRequest->getSender()."?".
-                $this->_initialRequest->getContext()."?".$this->_initialRequest->getAction()."]";
->>>>>>> 8e6b1301
       }
       $msg .= " URI[".$_SERVER['REQUEST_URI']."]";
       self::$_logger->debug($msg);
